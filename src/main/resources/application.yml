server:
  port: 8081
  servlet:
    context-path: /

spring:
  application:
    name: global-mcp-client
  jackson:
    serialization:
      write-dates-as-timestamps: false
    deserialization:
      fail-on-unknown-properties: false
  web:
    cors:
      allowed-origins: "*"
      allowed-methods: "*"
      allowed-headers: "*"
#  ai:
#    ollama:
#      base-url: "http://localhost:11434"
#      chat:
#        options:
#          model: "llama3.1:8b"
#          temperature: 0.7
#          max-tokens: 2048

logging:
  level:
    com.deepai: INFO
    org.springframework.web: WARN
    root: WARN
  pattern:
    console: "%d{yyyy-MM-dd HH:mm:ss} [%thread] %-5level %logger{36} - %msg%n"

management:
  endpoints:
    web:
      exposure:
        include: health,info,metrics,prometheus
  endpoint:
    health:
      show-details: always
  prometheus:
    metrics:
      export:
        enabled: true

# AI Configuration for natural language MCP interaction
ai:
  enabled: true
  default-model: "llama3.1:8b"
  fallback-model: "mistral:7b"
  context-window: 4096
  max-tokens: 2048

mcp:
  client:
    default-timeout: 5000
    retry:
      max-attempts: 2
      backoff-multiplier: 1.2
  servers:
<<<<<<< HEAD
    # GitHub MCP Server - Production Ready
    github-mcp-server:
      type: http
      url: "https://api.githubcopilot.com/mcp/"
      timeout: 30000
      enabled: true
      headers:
        User-Agent: "Global-MCP-Client/1.0"
        Accept: "application/json"
        Content-Type: "application/json"
        # Authorization: "Bearer ${GITHUB_TOKEN}" # Set via environment variable
      description: "GitHub Copilot MCP server for repository operations"
      
    # MongoDB MCP Server - Java Spring Boot Implementation
    mongo-mcp-server:
      type: stdio
      command: "java"
      args: ["-jar", "${MONGO_MCP_SERVER_JAR_PATH:C:/spring-boot-ai-mongo.jar}"]
      timeout: 20000
      enabled: true
      environment:
        MONGO_HOST: "${MONGO_HOST:localhost}"
        MONGO_PORT: "${MONGO_PORT:27017}"
        MONGO_DATABASE: "${MONGO_DATABASE:myDB}"
        SPRING_PROFILES_ACTIVE: "${MONGO_MCP_PROFILE:production}"
        LOGGING_LEVEL: "${MONGO_MCP_LOG_LEVEL:INFO}"
      description: "Spring Boot MongoDB MCP server for database operations"
      
    # Node.js MongoDB MCP Server (Alternative)
    mongodb-mcp-server:
      type: stdio
      command: "node"
      args: ["${MCP_MONGODB_SERVER_PATH:./mcp-servers/mongodb-server.js}"]
      timeout: 15000
      enabled: false
      environment:
        NODE_ENV: "production"
        MONGODB_URI: "${MONGODB_URI:mongodb://localhost:27017/myDB}"
        MONGODB_DB_NAME: "${MONGODB_DB_NAME:myDB}"
        MCP_SERVER_NAME: "mongodb-mcp-server"
        LOG_LEVEL: "${LOG_LEVEL:info}"
      description: "Node.js MongoDB MCP server for database operations"
      
    # Example local server (disabled by default)
    example-mcp-server:
      type: stdio
      command: "node"
      args: ["${workspaceFolder}/build/index.js"]
      timeout: 15000
      enabled: false
      environment:
        NODE_ENV: "development"
      description: "Example MCP server for testing"

# Server-specific configuration profiles
---
spring:
  config:
    activate:
      on-profile: "github-only"
mcp:
  servers:
    mongo-mcp-server:
      enabled: false
    mongodb-mcp-server:
      enabled: false
    example-mcp-server:
      enabled: false

---
spring:
  config:
    activate:
      on-profile: "mongo-only"
mcp:
  servers:
    github-mcp-server:
      enabled: false
    mongodb-mcp-server:
      enabled: false
    example-mcp-server:
      enabled: false

---
spring:
  config:
    activate:
      on-profile: "mongodb-only"
mcp:
  servers:
    github-mcp-server:
      enabled: false
    mongo-mcp-server:
      enabled: false
    example-mcp-server:
      enabled: false

---
spring:
  config:
    activate:
      on-profile: "testing"
mcp:
  servers:
    github-mcp-server:
      enabled: false
    mongo-mcp-server:
      enabled: false
    mongodb-mcp-server:
      enabled: false
    example-mcp-server:
      enabled: true
=======
    mongo-mcp-server-test:
      type: stdio
      command: "java"
      args:
        - "-Dspring.profiles.active=mcp"
        - "-Dspring.main.web-application-type=none"
        - "-jar"
        - 'D:\\MCP\\MCP-workspace-bootcampToProd\\spring-boot-ai-mongo-mcp-server\\target\\spring-boot-ai-mongo-mcp-server-0.0.1-SNAPSHOT.jar'
      timeout: 8000
      enabled: true
      environment:
        SPRING_DATA_MONGODB_URI: "mongodb://localhost:27017/mcpserver"
        MONGO_DATABASE: "mcpserver"
#    filesystem-python-mcp-server:
#      type: stdio
#      command: "D:\\MCP\\MCP-workspace-bootcampToProd\\filesystem_mcp_server\\venv\\Scripts\\python.exe"
#      args:
#        - "D:\\MCP\\MCP-workspace-bootcampToProd\\filesystem_mcp_server\\src\\main.py"
#      timeout: 8000
#      enabled: true
>>>>>>> 850547d5
<|MERGE_RESOLUTION|>--- conflicted
+++ resolved
@@ -61,120 +61,6 @@
       max-attempts: 2
       backoff-multiplier: 1.2
   servers:
-<<<<<<< HEAD
-    # GitHub MCP Server - Production Ready
-    github-mcp-server:
-      type: http
-      url: "https://api.githubcopilot.com/mcp/"
-      timeout: 30000
-      enabled: true
-      headers:
-        User-Agent: "Global-MCP-Client/1.0"
-        Accept: "application/json"
-        Content-Type: "application/json"
-        # Authorization: "Bearer ${GITHUB_TOKEN}" # Set via environment variable
-      description: "GitHub Copilot MCP server for repository operations"
-      
-    # MongoDB MCP Server - Java Spring Boot Implementation
-    mongo-mcp-server:
-      type: stdio
-      command: "java"
-      args: ["-jar", "${MONGO_MCP_SERVER_JAR_PATH:C:/spring-boot-ai-mongo.jar}"]
-      timeout: 20000
-      enabled: true
-      environment:
-        MONGO_HOST: "${MONGO_HOST:localhost}"
-        MONGO_PORT: "${MONGO_PORT:27017}"
-        MONGO_DATABASE: "${MONGO_DATABASE:myDB}"
-        SPRING_PROFILES_ACTIVE: "${MONGO_MCP_PROFILE:production}"
-        LOGGING_LEVEL: "${MONGO_MCP_LOG_LEVEL:INFO}"
-      description: "Spring Boot MongoDB MCP server for database operations"
-      
-    # Node.js MongoDB MCP Server (Alternative)
-    mongodb-mcp-server:
-      type: stdio
-      command: "node"
-      args: ["${MCP_MONGODB_SERVER_PATH:./mcp-servers/mongodb-server.js}"]
-      timeout: 15000
-      enabled: false
-      environment:
-        NODE_ENV: "production"
-        MONGODB_URI: "${MONGODB_URI:mongodb://localhost:27017/myDB}"
-        MONGODB_DB_NAME: "${MONGODB_DB_NAME:myDB}"
-        MCP_SERVER_NAME: "mongodb-mcp-server"
-        LOG_LEVEL: "${LOG_LEVEL:info}"
-      description: "Node.js MongoDB MCP server for database operations"
-      
-    # Example local server (disabled by default)
-    example-mcp-server:
-      type: stdio
-      command: "node"
-      args: ["${workspaceFolder}/build/index.js"]
-      timeout: 15000
-      enabled: false
-      environment:
-        NODE_ENV: "development"
-      description: "Example MCP server for testing"
-
-# Server-specific configuration profiles
----
-spring:
-  config:
-    activate:
-      on-profile: "github-only"
-mcp:
-  servers:
-    mongo-mcp-server:
-      enabled: false
-    mongodb-mcp-server:
-      enabled: false
-    example-mcp-server:
-      enabled: false
-
----
-spring:
-  config:
-    activate:
-      on-profile: "mongo-only"
-mcp:
-  servers:
-    github-mcp-server:
-      enabled: false
-    mongodb-mcp-server:
-      enabled: false
-    example-mcp-server:
-      enabled: false
-
----
-spring:
-  config:
-    activate:
-      on-profile: "mongodb-only"
-mcp:
-  servers:
-    github-mcp-server:
-      enabled: false
-    mongo-mcp-server:
-      enabled: false
-    example-mcp-server:
-      enabled: false
-
----
-spring:
-  config:
-    activate:
-      on-profile: "testing"
-mcp:
-  servers:
-    github-mcp-server:
-      enabled: false
-    mongo-mcp-server:
-      enabled: false
-    mongodb-mcp-server:
-      enabled: false
-    example-mcp-server:
-      enabled: true
-=======
     mongo-mcp-server-test:
       type: stdio
       command: "java"
@@ -194,5 +80,4 @@
 #      args:
 #        - "D:\\MCP\\MCP-workspace-bootcampToProd\\filesystem_mcp_server\\src\\main.py"
 #      timeout: 8000
-#      enabled: true
->>>>>>> 850547d5
+#      enabled: true